--- conflicted
+++ resolved
@@ -20,10 +20,7 @@
 .vscode/settings.json
 
 # Testing
-<<<<<<< HEAD
-=======
 coverage.xml
->>>>>>> b5387e62
 .coverage
 htmlcov/
 
