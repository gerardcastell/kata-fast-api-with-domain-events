--- conflicted
+++ resolved
@@ -188,19 +188,8 @@
 
 migrate:
 	@echo "$(BLUE)[INFO]$(NC) Applying database migrations..."
-<<<<<<< HEAD
 	@docker-compose -f docker-compose.yml run --rm migrate
 	@echo "$(GREEN)[SUCCESS]$(NC) Migrations applied!"
-=======
-	@docker-compose -f tests/docker-compose.test.yml run --rm migrate
-	@echo "$(GREEN)[SUCCESS]$(NC) Migrations applied!"
-
-<<<<<<< HEAD
-<<<<<<< HEAD
->>>>>>> 441336e (feat(typechecking): add typecheck with mypy + fix type errors)
-=======
-=======
->>>>>>> b5387e62
 # Pre-commit hooks
 precommit-setup:
 	@echo "$(BLUE)[INFO]$(NC) Setting up pre-commit hooks..."
@@ -220,9 +209,4 @@
 precommit-clean:
 	@echo "$(BLUE)[INFO]$(NC) Cleaning pre-commit cache..."
 	@pre-commit clean
-<<<<<<< HEAD
-	@echo "$(GREEN)[SUCCESS]$(NC) Pre-commit cache cleaned!"
->>>>>>> 9b4ae70 (feat(pre-commit): integrate pre-commit hooks for code quality and security)
-=======
-	@echo "$(GREEN)[SUCCESS]$(NC) Pre-commit cache cleaned!"
->>>>>>> b5387e62
+	@echo "$(GREEN)[SUCCESS]$(NC) Pre-commit cache cleaned!"